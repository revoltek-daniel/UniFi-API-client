--- conflicted
+++ resolved
@@ -329,9 +329,6 @@
 - set_request_method()
 - set_request_timeout()
 - set_site()
-<<<<<<< HEAD
-- set_ssl_verify_host()
-- set_ssl_verify_peer()
 
 ## Protect Support
 This Library also provides some basic protect functions. To use this functions you have to use the ProtectClient Class
@@ -366,9 +363,6 @@
 - getHeatmapUrl()
 - downloadHeatmapImage()
 
-=======
->>>>>>> cbe89d91
-
 ## Need help or have suggestions?
 
 There is still work to be done to add functionality and further improve the usability of
